--- conflicted
+++ resolved
@@ -51,12 +51,8 @@
 inputa_n = np.array([1, 0.1])
 mcs = MCGenerator()
 
-<<<<<<< HEAD
 wind = mcs.MCS(inputa_n,w_al,inputw_n, num_cycles=1)
 w_class = wind_code.Wind()
 wind = w_class.get_wind_dataframe()
-=======
-#wind = mcs.MCS(inputa_n, w_al, inputw_n)
->>>>>>> cc48d7ce
 
 x = perturbWind(wind, 1, 2, num_launches)