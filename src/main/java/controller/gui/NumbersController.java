package controller.gui;

import java.util.ArrayList;

import java.util.EnumMap;

//import controller.serial.SerialComm;
import javafx.animation.KeyFrame;
import javafx.animation.Timeline;
import javafx.fxml.FXML;
import javafx.scene.control.Label;
import javafx.util.Duration;

public class NumbersController {
	
	//SerialComm serialComm = new SerialComm();
	ArrayList<String> read;
	
	@FXML
	public Label peakAltitudeLabel;
	public Label currentAltitudeLabel;
	public Label peakVelocityLabel;
	public Label currentVelocityLabel;
	public Label peakAccelerationLabel;
	public Label currentAccelerationLabel;
	public Label currentRSSILabel;
	
	@FXML
	public void setPeakAltitudeLabel(String value){
		this.peakAltitudeLabel.setText(value);
	}
	
	@FXML
	public void setCurrentAltitudeLabel(String value){
		this.currentAltitudeLabel.setText(value);
	}
	@FXML
	public void setPeakVelocityLabel(String value){
		this.peakVelocityLabel.setText(value);
	}
	@FXML
	public void setCurrentVelocityLabel(String value){
		this.currentVelocityLabel.setText(value);
	}
	@FXML
	public void setPeakAccelerationLabel(String value) {
		this.peakAccelerationLabel.setText(value);
	}
	@FXML
	public void setCurrentAccelerationLabel(String value){
		this.currentAccelerationLabel.setText(value);
	}
	@FXML
	public void setCurrentRSSILabel(String value) {
		this.currentRSSILabel.setText(value);
	}

<<<<<<< HEAD
	public void updateNumDisplay(double[] data) {
=======
	public void updateNumDisplay(double[] data, EnumMap<DataIndex, Integer> DataFormat) {
		//TEST
		
		//read = serialComm.serialCom();
	//	System.out.println(read.get(0));
		
		
		//TEST 
		
>>>>>>> 5347c3aa
		//System.out.println(myDataList.get(i)[5]);
		//set Peak Altitude 
		if (data[DataIndex.ALTITUDE_INDEX.getOrder()] > Double.parseDouble(peakAltitudeLabel.getText())) 
			setPeakAltitudeLabel(String.valueOf(data[DataIndex.ALTITUDE_INDEX.getOrder()]));
		//set Current Altitude 
		setCurrentAltitudeLabel(String.valueOf(data[DataIndex.ALTITUDE_INDEX.getOrder()]));
		//set Peak Velocity 
		if (data[DataIndex.VELOCITY_INDEX.getOrder()]>Double.parseDouble(peakVelocityLabel.getText())) 
			setPeakVelocityLabel(String.valueOf(data[DataIndex.VELOCITY_INDEX.getOrder()]));
		//set Current Velocity 
		setCurrentVelocityLabel(String.valueOf(data[DataIndex.VELOCITY_INDEX.getOrder()]));
		//set Peak Acceleration
		if (data[DataIndex.ACCELERATION_INDEX.getOrder()]>Double.parseDouble(peakAccelerationLabel.getText())) 
		setPeakAccelerationLabel(String.valueOf(data[DataIndex.ACCELERATION_INDEX.getOrder()]));
		//set Current Acceleration
		setCurrentAccelerationLabel(String.valueOf(data[DataIndex.ACCELERATION_INDEX.getOrder()]));
		//setCurrentRSSI
		setCurrentRSSILabel(String.valueOf(data[DataIndex.RSSI_INDEX.getOrder()]));
	}
}<|MERGE_RESOLUTION|>--- conflicted
+++ resolved
@@ -55,19 +55,9 @@
 		this.currentRSSILabel.setText(value);
 	}
 
-<<<<<<< HEAD
+
 	public void updateNumDisplay(double[] data) {
-=======
-	public void updateNumDisplay(double[] data, EnumMap<DataIndex, Integer> DataFormat) {
-		//TEST
-		
-		//read = serialComm.serialCom();
-	//	System.out.println(read.get(0));
-		
-		
-		//TEST 
-		
->>>>>>> 5347c3aa
+
 		//System.out.println(myDataList.get(i)[5]);
 		//set Peak Altitude 
 		if (data[DataIndex.ALTITUDE_INDEX.getOrder()] > Double.parseDouble(peakAltitudeLabel.getText())) 
