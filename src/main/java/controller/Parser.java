--- conflicted
+++ resolved
@@ -74,7 +74,7 @@
 	
     public double[] parse(String sIn) throws IllegalArgumentException {
         double[] out = new double[this.numberOfValues];
-<<<<<<< HEAD
+        
         Arrays.fill(out, EMPTY_ARRAY);
 //         Check if first and last characters are S and E respectively
         if (sIn.isEmpty() || (sIn.charAt(0) != 's' && sIn.charAt(sIn.length()-1) != 'e'))
@@ -84,15 +84,7 @@
         
         //Remove s at start and e at end characters
         
-=======
-//        Arrays.fill(out, EMPTY_ARRAY);
-        // Check if first and last characters are S and E respectively
-        if (sIn.charAt(0) != 'S' && sIn.charAt(sIn.length()-1) != 'E' && sIn.charAt(sIn.length()-2) != ',')
-            throw new IllegalArgumentException("First and Last characters are not S and E");
-        else if (sIn.charAt(0) != 'S') throw new IllegalArgumentException("First Character in input String is not S");
-        else if (sIn.charAt(sIn.length()-1) != 'E') throw new IllegalArgumentException("Last Character in input string is not E");
-        else if (sIn.charAt(sIn.length()-2) != ',') throw new IllegalArgumentException("Second Last Character in input string is not ,");
->>>>>>> 3bdc787d
+
 
         String subStr = sIn.substring(1, sIn.length()-1);
 
